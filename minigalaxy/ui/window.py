import os
import locale

from minigalaxy.ui.login import Login
from minigalaxy.ui.preferences import Preferences
from minigalaxy.ui.about import About
from minigalaxy.api import Api
from minigalaxy.config import Config
<<<<<<< HEAD
from minigalaxy.paths import UI_DIR, LOGO_IMAGE_PATH, THUMBNAIL_DIR, COVER_DIR, ICON_DIR
=======
from minigalaxy.paths import UI_DIR, LOGO_IMAGE_PATH, THUMBNAIL_DIR, COVER_DIR
>>>>>>> fc6c6f94
from minigalaxy.translation import _
from minigalaxy.ui.library import Library
from minigalaxy.ui.gtk import Gtk, Gdk, GdkPixbuf


@Gtk.Template.from_file(os.path.join(UI_DIR, "application.ui"))
class Window(Gtk.ApplicationWindow):
    __gtype_name__ = "Window"

    HeaderBar = Gtk.Template.Child()
    header_sync = Gtk.Template.Child()
    header_installed = Gtk.Template.Child()
    header_search = Gtk.Template.Child()
    menu_about = Gtk.Template.Child()
    menu_preferences = Gtk.Template.Child()
    menu_logout = Gtk.Template.Child()
    window_library = Gtk.Template.Child()

    def __init__(self, name="Minigalaxy"):
        current_locale = Config.get("locale")
        default_locale = locale.getdefaultlocale()[0]
        if current_locale == '':
            locale.setlocale(locale.LC_ALL, (default_locale, 'UTF-8'))
        else:
            try:
                locale.setlocale(locale.LC_ALL, (current_locale, 'UTF-8'))
            except NameError:
                locale.setlocale(locale.LC_ALL, (default_locale, 'UTF-8'))
        Gtk.ApplicationWindow.__init__(self, title=name)

        self.api = Api()
        self.search_string = ""
        self.offline = False

        # Set library
        self.library = Library(self, self.api)
        self.window_library.add(self.library)
        self.header_installed.set_active(Config.get("installed_filter"))

        # Set the icon
        icon = GdkPixbuf.Pixbuf.new_from_file(LOGO_IMAGE_PATH)
        self.set_default_icon_list([icon])

        # Set theme
        settings = Gtk.Settings.get_default()
        if Config.get("use_dark_theme") is True:
            settings.set_property("gtk-application-prefer-dark-theme", True)
        else:
            settings.set_property("gtk-application-prefer-dark-theme", False)

        # Show the window
        if Config.get("keep_window_maximized"):
            self.maximize()
        self.show_all()

        self.make_directories()

        # Interact with the API
        self.offline = not self.api.can_connect()
        if not self.offline:
            try:
                self.__authenticate()
                self.HeaderBar.set_subtitle(self.api.get_user_info())
            except Exception as e:
                print(e)
                self.offline = True
        self.sync_library()

    @Gtk.Template.Callback("filter_library")
    def filter_library(self, switch, _=""):
        self.library.filter_library(switch)
        if switch == self.header_installed:
            Config.set("installed_filter", switch.get_active())

    @Gtk.Template.Callback("on_menu_preferences_clicked")
    def show_preferences(self, button):
        preferences_window = Preferences(self)
        preferences_window.run()
        preferences_window.destroy()

    @Gtk.Template.Callback("on_menu_about_clicked")
    def show_about(self, button):
        about_window = About(self)
        about_window.run()
        about_window.destroy()

    @Gtk.Template.Callback("on_menu_logout_clicked")
    def logout(self, button):
        question = _("Are you sure you want to log out of GOG?")
        if self.show_question(question):
            # Unset everything which is specific to this user
            self.HeaderBar.set_subtitle("")
            Config.unset("username")
            Config.unset("refresh_token")
            self.hide()
            # Show the login screen
            self.__authenticate()
            self.HeaderBar.set_subtitle(self.api.get_user_info())
            self.sync_library()
            self.show_all()

    @Gtk.Template.Callback("on_window_state_event")
    def on_window_state_event(self, widget, event):
        if event.new_window_state & Gdk.WindowState.MAXIMIZED:
            Config.set("keep_window_maximized", True)
        else:
            Config.set("keep_window_maximized", False)

    @Gtk.Template.Callback("on_header_sync_clicked")
    def sync_library(self, _=""):
        if self.library.offline:
            self.__authenticate()
        self.library.update_library()

    def make_directories(self):
        # Create the thumbnails directory
        if not os.path.exists(THUMBNAIL_DIR):
            os.makedirs(THUMBNAIL_DIR, mode=0o755)
        # Create the covers directory
        if not os.path.exists(COVER_DIR):
            os.makedirs(COVER_DIR, mode=0o755)
<<<<<<< HEAD
        # Create the icons directory
        if not os.path.exists(ICON_DIR):
            os.makedirs(ICON_DIR, mode=0o755)
=======
>>>>>>> fc6c6f94

    def reset_library(self):
        self.library.reset()

    def update_library(self):
        self.library.update_library()

    def show_error(self, text, secondary_text=""):
        dialog = Gtk.MessageDialog(
            parent=self,
            modal=True,
            destroy_with_parent=True,
            message_type=Gtk.MessageType.ERROR,
            buttons=Gtk.ButtonsType.OK,
            text=text
        )
        if secondary_text:
            dialog.format_secondary_text(secondary_text)
        dialog.set_position(Gtk.WindowPosition.CENTER_ALWAYS)
        dialog.run()
        dialog.destroy()

    def show_question(self, text, secondary_text=""):
        dialog = Gtk.MessageDialog(
            parent=self,
            flags=Gtk.DialogFlags.MODAL,
            message_type=Gtk.MessageType.WARNING,
            buttons=Gtk.ButtonsType.OK_CANCEL,
            message_format=text
        )
        if secondary_text:
            dialog.format_secondary_text(secondary_text)
        response = dialog.run()
        dialog.destroy()
        return response == Gtk.ResponseType.OK

    """
    The API remembers the authentication token and uses it
    The token is not valid for a long time
    """

    def __authenticate(self):
        url = None
        if Config.get("stay_logged_in"):
            token = Config.get("refresh_token")
        else:
            Config.unset("username")
            Config.unset("refresh_token")
            token = None

        # Make sure there is an internet connection
        if not self.api.can_connect():
            return

        authenticated = self.api.authenticate(refresh_token=token, login_code=url)

        while not authenticated:
            login_url = self.api.get_login_url()
            redirect_url = self.api.get_redirect_url()
            login = Login(login_url=login_url, redirect_url=redirect_url, parent=self)
            response = login.run()
            login.hide()
            if response == Gtk.ResponseType.DELETE_EVENT:
                Gtk.main_quit()
                exit(0)
            if response == Gtk.ResponseType.NONE:
                result = login.get_result()
                authenticated = self.api.authenticate(login_code=result)

        Config.set("refresh_token", authenticated)<|MERGE_RESOLUTION|>--- conflicted
+++ resolved
@@ -6,11 +6,8 @@
 from minigalaxy.ui.about import About
 from minigalaxy.api import Api
 from minigalaxy.config import Config
-<<<<<<< HEAD
 from minigalaxy.paths import UI_DIR, LOGO_IMAGE_PATH, THUMBNAIL_DIR, COVER_DIR, ICON_DIR
-=======
-from minigalaxy.paths import UI_DIR, LOGO_IMAGE_PATH, THUMBNAIL_DIR, COVER_DIR
->>>>>>> fc6c6f94
+
 from minigalaxy.translation import _
 from minigalaxy.ui.library import Library
 from minigalaxy.ui.gtk import Gtk, Gdk, GdkPixbuf
@@ -132,12 +129,9 @@
         # Create the covers directory
         if not os.path.exists(COVER_DIR):
             os.makedirs(COVER_DIR, mode=0o755)
-<<<<<<< HEAD
         # Create the icons directory
         if not os.path.exists(ICON_DIR):
             os.makedirs(ICON_DIR, mode=0o755)
-=======
->>>>>>> fc6c6f94
 
     def reset_library(self):
         self.library.reset()
