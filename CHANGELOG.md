**1.2.0**
- Add list view (thanks to TotalCaesar659)
- Allow DLC to be queued up for downloading (thanks to flagrama)
- Fix changing library to a directory with special characters in the name (thanks to makson96)
- Fix signing in with Facebook (thanks to phlash)
<<<<<<< HEAD
- Update Norwegian Bokmål translation (thanks to kimmalmo)
- Update Czech translation (thanks to jakbuz23)
=======
- Updated Czech translation (thanks to jakbuz23)
- Added Greek translation (thanks to Pyrofanis)
>>>>>>> 8bea9071

**1.1.0**
- Improve integrity check after downloading (thanks to makson96)
- Show an error showing Windows games cannot be enabled 
- Add properties menu for games where game specific actions can be made like setting launch options and opening the store page (thanks to Odelpasso and makson96)
- Add a disk space check before downloading (thanks to SvdB-nonp and makson96)
- Use a different color for the play button for installed games
- Put installed games at the top of the list
- Store saved installers in ``~/GOG Games/installer`` by default again (thanks to makson96)
- Remember if the user had the installed filter enabled (thanks to makson96)
- Extract Windows games in the background if Innoextract is available (thanks to makson96)
- Extract Windows games in the background (thanks to Odelpasso)
- Fix installing DLC for Windows games (thanks to makson96)
- Fix an error showing if the user has no games (thanks to makson96)
- Add option to hide games (thanks to TotalCaesar659)
- Ask user if they are sure when logging out (thanks to TotalCaesar659)
- Add a dark theme (thanks to TotalCaesar659)
- Run post install script after installation. This fixes Full Throttle Remastered (thanks to makson96)
- Fix games being shown twice
- Fix crash when GOG is down (thanks to lmeunier)
- Make the language configurable (thanks to TotalCaesar659 and zweif)

- Add the following translations:
  - Czech (thanks to jakbuz23)
  - Finnish (thanks to heidiwenger and jonnelafin)
  - Italian (thanks to koraynilay)
  - Swedish (thanks to Newbytee)
  - Ukrainian (thanks to karaushu)

- Update the following translations:
  - Dutch
  - German (thanks to zweif)
  - Norwegian Nynorsk (thanks to LordPilum)
  - Polish (thanks to ArturWroblewski)
  - Russian (thanks to TotalCaesar659)
  - Simplified Chinese (thanks to dummyx)
  - Spanish (thanks to LocalPinkRobin and advy99)
  - Turkish (thanks to fuzunspm)

**1.0.2**
- Fix updates sometimes not working
- Fix some games always showing an update is available
- Fix DLC not downloading (thanks to stephanlachnit)
- Fix DLC update option not showing up (thanks to makson96)
- Fix show store page button not showing anymore (thanks to makson96)
- Fix missing thumbnails not being downloaded for already installed games (thanks to makson96)
- Fix the login screen crashing in some cases (thanks to makson96)
- Use the system's icon theme for icons used (thanks to stephanlachnit and makson96)

**1.0.1**
- Open maximized if the window was maximized when last closed (thanks to TotalCaesar659)
- Kept installers are now stored in ~/.cache/minigalaxy/download
- Fix about window displaying wrong version number
- Fix show store page button not showing anymore (thanks to makson96)
- Fix the download manager crashing when an installer has been damaged during downloading (thanks to makson96)
- Fix games showing an update is available while the latest version is installed (thanks to makson96)
- Fix loading the library taking a long time when many games are installed (thanks to makson96)
- Fix Gex not launching

- Add the following translations:
    - Swedish (thanks to Newbytee)

- Update the following translations:
   - Polish (thanks to ArturWroblewski)
   - Russian (thanks to TotalCaesar659)

**1.0.0**
- Games can now be updated (thanks to mdgomes and makson96)
- DLC can now be installed and updated (thanks to makson96)
- The installed filter now also shows games which are downloading (thanks to makson96)
- Fix crash on some systems where /usr/bin is linked to /bin (thanks to sgn)
- Create new config file if old one is unreadable (thanks to SvdB-nonp)
- Fix some Windows games not installing because of the directory name used (thanks to SvdB-nonp)
- Fix some Windows games like Witcher 3 not launching because of the working directory not being set (thanks for kibun1)
- Clean up installation files for cancelled downloads (thanks to SvdB-nonp)
- Fix crash on flaky internet connection (thanks to makson96)
- Use 755 permissions for all directories created by Minigalaxy
- Remove cached files when cancelling a download (thanks to svdB-nonp)
- Installed games should no longer be shown twice (thanks to makson96)

- Add the following translations:
    - Simplified Chinese (thanks to dummyx)
    - Spanish (thanks to juanborda)

- Update the following translations:
    - Brazilian Portuguese (thanks to EsdrasTarsis)
    - Dutch
    - French (thanks to Thomasb22)
    - German (thanks to BlindJerobine)
    - Norwegian Bokmål (thanks to kimmalmo)
    - Russian (thanks to protheory8)
    - Taiwanese Mandarin (thanks to s8321414)
    - Turkish (thanks to fuzunspm)

**0.9.4**
- Added the following translations:
    - Norwegian Nynorsk (thanks to LordPilum)
    - Russian (thanks to protheory8)
- Updated the following translations:
    - Brazilian Portuguese (thanks to EsdrasTarsis)
    - French (thanks to Thomasb22)
    - German (thanks to BlindJerobine)
    - Norwegian Bokmål (thanks to kimmalmo)
    - Polish (thanks to ArturWroblewski)
    - Taiwanese Mandarin (thanks to s8321414)
    - Turkish (thanks to fuzunspm)
- Added support for installing Windows games (with help from Odelpasso).
- Added store page link to game menus (thanks to larslindq).
- Fixed game directories being created without any spaces in the name (thanks to larslindq).
- Fixed thumbnails not being downloaded for already installed games.
- Fixed symlinks to libraries not being created correctly upon installation.
- Made preparations for a Flathub package.
- Added all contributors and translators to the about window.

**0.9.3**
- Added the following translations:
    - German (thanks to BlindJerobine)
    - Turkish (thanks to fuzunspm)
    - Brazilian Portuguese (thanks to EsdrasTarsis)
    - Norwegian Bokmål (thanks to kimmalmo)
    - Polish (thanks to ArturWroblewski)
    - French (thanks to thomansb22)
- Added option to cancel downloads.
- Changed the way games are downloaded to a queue instead of trying to download everything at once.
- Added support option to game specific menus which open the GOG support page (thanks to BlindJerobine).
- Ask for confirmation before uninstalling (thanks to Odelpasso).
- Added option to display FPS in games (thanks to Odelpasso).
- Downloads can now be resumed after having been cancelled before.
- Installers are now verified before installing.
- The active download is now resumed when restarting Minigalaxy.
- Fixed issue with games not downloading.

**0.9.2**
- Added a button to installed games which allow you to:
    - Uninstall a game.
    - Open the directory in which the game is installed.
- Added translation support. The following additional languages are now supported:
    - Dutch
    - Taiwanese Mandarin (thanks to s8321414)
    - German (thanks to BlindJerobine)
- Added offline mode.
- The system's Dosbox and Scummvm installations are now preferred over the ones bundled with games.
- Improved game detection to check in all directories in the installation path.
- Added the option to keep game installers (thanks to Odelpasso).
- Added the option to disable staying logged in (thanks to Odelpasso).
- The preferences menu now uses a file picker for setting the installation path (thanks to Odelpasso).
- Startup time has been reduced.
- Games which aren't installed are now grayed out.
- Fixed FTL not being able to start.
- Fixed issue with thumbnails sometimes not fully loading.
- Fixed potential crash after logging in the first time.
- Fixed close button on about window not working.

**0.9.1**
- Fixed crashes and freezes sometimes happening while downloading and installing games.
- Fixed installation failing when the installation directory is not on same filesystem as ``/home``.
- Fixed downloads crashing when the installation directory is changed or the refresh button is pressed.
- Fixed changing installation directory not loading which games are installed in the new directory.
- Fixed copyright file in deb package not being machine readable.
- Moved binary to ``/usr/games`` in the deb package.
- Add command line options ``--help``, ``--version`` and ``--reset``. The reset option will reset the cache and configuration. 

**0.9.0**
- Initial release.<|MERGE_RESOLUTION|>--- conflicted
+++ resolved
@@ -3,13 +3,9 @@
 - Allow DLC to be queued up for downloading (thanks to flagrama)
 - Fix changing library to a directory with special characters in the name (thanks to makson96)
 - Fix signing in with Facebook (thanks to phlash)
-<<<<<<< HEAD
 - Update Norwegian Bokmål translation (thanks to kimmalmo)
 - Update Czech translation (thanks to jakbuz23)
-=======
-- Updated Czech translation (thanks to jakbuz23)
-- Added Greek translation (thanks to Pyrofanis)
->>>>>>> 8bea9071
+- Add Greek translation (thanks to Pyrofanis)
 
 **1.1.0**
 - Improve integrity check after downloading (thanks to makson96)
