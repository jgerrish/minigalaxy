<?xml version="1.0" encoding="UTF-8"?>
<!-- Generated with glade 3.22.1 -->
<interface>
  <requires lib="gtk+" version="3.24"/>
  <template class="Properties" parent="GtkDialog">
    <property name="can_focus">False</property>
    <property name="default_width">400</property>
    <property name="default_height">250</property>
    <property name="type_hint">dialog</property>
    <child internal-child="vbox">
      <object class="GtkBox">
        <property name="can_focus">False</property>
        <property name="orientation">horizontal</property>
        <property name="spacing">18</property>
        <child internal-child="action_area">
          <object class="GtkButtonBox">
            <property name="can_focus">False</property>
          </object>
          <packing>
            <property name="expand">False</property>
            <property name="fill">False</property>
            <property name="position">0</property>
          </packing>
        </child>
        <child>
          <object class="GtkImage" id="image">
            <property name="visible">True</property>
            <property name="can_focus">False</property>
            <property name="stock">gtk-missing-image</property>
          </object>
          <packing>
            <property name="expand">False</property>
            <property name="fill">True</property>
            <property name="position">0</property>
          </packing>
        </child>
        <child>
          <object class="GtkBox">
            <property name="visible">True</property>
            <property name="can_focus">False</property>
            <property name="orientation">vertical</property>
            <property name="spacing">18</property>
            <child>
              <object class="GtkBox">
                <property name="visible">True</property>
                <property name="can_focus">False</property>
                <property name="spacing">6</property>
                <property name="homogeneous">True</property>
                <child>
<<<<<<< HEAD
=======
                  <object class="GtkImage" id="image">
                    <property name="visible">True</property>
                    <property name="can-focus">False</property>
                    <property name="stock">gtk-missing-image</property>
                  </object>
                  <packing>
                    <property name="expand">False</property>
                    <property name="fill">True</property>
                    <property name="position">0</property>
                  </packing>
                </child>
                <child>
                  <!-- n-columns=2 n-rows=7 -->
>>>>>>> 96643e73
                  <object class="GtkGrid">
                    <property name="visible">True</property>
                    <property name="can_focus">False</property>
                    <property name="margin_top">18</property>
                    <property name="row_spacing">6</property>
                    <property name="column_spacing">12</property>
                    <property name="row_homogeneous">True</property>
                    <property name="column_homogeneous">True</property>
                    <child>
                      <object class="GtkButton" id="button_properties_support">
                        <property name="label" translatable="yes">Support</property>
                        <property name="name">button_properties_support</property>
                        <property name="visible">True</property>
                        <property name="can_focus">True</property>
                        <property name="receives_default">True</property>
                        <signal name="clicked" handler="on_button_properties_support_clicked" swapped="no"/>
                      </object>
                      <packing>
                        <property name="left_attach">0</property>
                        <property name="top_attach">0</property>
                      </packing>
                    </child>
                    <child>
                      <object class="GtkButton" id="button_properties_store">
                        <property name="label" translatable="yes">Store</property>
                        <property name="visible">True</property>
                        <property name="can_focus">True</property>
                        <property name="receives_default">True</property>
                        <signal name="clicked" handler="on_button_properties_store_clicked" swapped="no"/>
                      </object>
                      <packing>
                        <property name="left_attach">1</property>
                        <property name="top_attach">0</property>
                      </packing>
                    </child>
                    <child>
                      <object class="GtkButton" id="button_properties_regedit">
                        <property name="label" translatable="yes">Regedit</property>
                        <property name="visible">True</property>
<<<<<<< HEAD
                        <property name="can_focus">True</property>
                        <property name="halign">start</property>
                        <property name="valign">center</property>
                      </object>
                      <packing>
                        <property name="left_attach">1</property>
                        <property name="top_attach">3</property>
=======
                        <property name="can-focus">True</property>
                        <property name="receives-default">True</property>
                        <signal name="clicked" handler="on_button_properties_regedit_clicked" swapped="no"/>
                      </object>
                      <packing>
                        <property name="left-attach">0</property>
                        <property name="top-attach">1</property>
>>>>>>> 96643e73
                      </packing>
                    </child>
                    <child>
                      <object class="GtkButton" id="button_properties_winecfg">
                        <property name="label" translatable="yes">Winecfg</property>
                        <property name="visible">True</property>
<<<<<<< HEAD
                        <property name="can_focus">True</property>
                        <property name="halign">start</property>
                      </object>
                      <packing>
                        <property name="left_attach">1</property>
                        <property name="top_attach">5</property>
=======
                        <property name="can-focus">True</property>
                        <property name="receives-default">True</property>
                        <signal name="clicked" handler="on_button_properties_winecfg_clicked" swapped="no"/>
                      </object>
                      <packing>
                        <property name="left-attach">1</property>
                        <property name="top-attach">1</property>
>>>>>>> 96643e73
                      </packing>
                    </child>
                    <child>
                      <object class="GtkButton" id="button_properties_open_files">
                        <property name="label" translatable="yes">Open files</property>
                        <property name="visible">True</property>
<<<<<<< HEAD
                        <property name="can_focus">True</property>
                        <property name="halign">start</property>
                      </object>
                      <packing>
                        <property name="left_attach">1</property>
                        <property name="top_attach">4</property>
=======
                        <property name="can-focus">True</property>
                        <property name="receives-default">True</property>
                        <signal name="clicked" handler="on_button_properties_open_files_clicked" swapped="no"/>
                      </object>
                      <packing>
                        <property name="left-attach">0</property>
                        <property name="top-attach">2</property>
>>>>>>> 96643e73
                      </packing>
                    </child>
                    <child>
                      <object class="GtkLabel">
                        <property name="visible">True</property>
                        <property name="can_focus">False</property>
                        <property name="halign">end</property>
                        <property name="label" translatable="yes">Show FPS in game:</property>
                        <property name="justify">fill</property>
                      </object>
                      <packing>
                        <property name="left_attach">0</property>
                        <property name="top_attach">3</property>
                      </packing>
                    </child>
                    <child>
                      <object class="GtkSwitch" id="switch_properties_show_fps">
                        <property name="visible">True</property>
                        <property name="can-focus">True</property>
                        <property name="halign">center</property>
                        <property name="valign">center</property>
                      </object>
                      <packing>
                        <property name="left-attach">1</property>
                        <property name="top-attach">3</property>
                      </packing>
                    </child>
                    <child>
                      <object class="GtkLabel">
                        <property name="visible">True</property>
<<<<<<< HEAD
                        <property name="can_focus">False</property>
                        <property name="halign">end</property>
                        <property name="label" translatable="yes">Variables flag:</property>
                        <property name="justify">fill</property>
=======
                        <property name="can-focus">False</property>
                        <property name="label" translatable="yes">Hide game:</property>
>>>>>>> 96643e73
                      </object>
                      <packing>
                        <property name="left_attach">0</property>
                        <property name="top_attach">4</property>
                      </packing>
                    </child>
                    <child>
                      <object class="GtkSwitch" id="switch_properties_hide_game">
                        <property name="visible">True</property>
                        <property name="can-focus">True</property>
                        <property name="halign">center</property>
                        <property name="valign">center</property>
                      </object>
                      <packing>
                        <property name="left-attach">1</property>
                        <property name="top-attach">4</property>
                      </packing>
                    </child>
                    <child>
                      <object class="GtkLabel">
                        <property name="visible">True</property>
<<<<<<< HEAD
                        <property name="can_focus">False</property>
                        <property name="halign">end</property>
                        <property name="label" translatable="yes">Commands flag:</property>
                        <property name="justify">fill</property>
=======
                        <property name="can-focus">False</property>
                        <property name="label" translatable="yes">Variables flag</property>
>>>>>>> 96643e73
                      </object>
                      <packing>
                        <property name="left_attach">0</property>
                        <property name="top_attach">5</property>
                      </packing>
                    </child>
                    <child>
                      <object class="GtkEntry" id="entry_properties_variable">
                        <property name="visible">True</property>
<<<<<<< HEAD
                        <property name="can_focus">True</property>
                        <property name="receives_default">True</property>
                        <signal name="clicked" handler="on_button_properties_winecfg_clicked" swapped="no"/>
                      </object>
                      <packing>
                        <property name="left_attach">1</property>
                        <property name="top_attach">1</property>
=======
                        <property name="can-focus">True</property>
                      </object>
                      <packing>
                        <property name="left-attach">1</property>
                        <property name="top-attach">5</property>
>>>>>>> 96643e73
                      </packing>
                    </child>
                    <child>
                      <object class="GtkLabel">
                        <property name="visible">True</property>
<<<<<<< HEAD
                        <property name="can_focus">True</property>
                        <property name="receives_default">True</property>
                        <signal name="clicked" handler="on_button_properties_regedit_clicked" swapped="no"/>
                      </object>
                      <packing>
                        <property name="left_attach">0</property>
                        <property name="top_attach">1</property>
=======
                        <property name="can-focus">False</property>
                        <property name="label" translatable="yes">Commands flag</property>
                      </object>
                      <packing>
                        <property name="left-attach">0</property>
                        <property name="top-attach">6</property>
>>>>>>> 96643e73
                      </packing>
                    </child>
                    <child>
                      <object class="GtkEntry" id="entry_properties_command">
                        <property name="visible">True</property>
<<<<<<< HEAD
                        <property name="can_focus">True</property>
                        <property name="receives_default">True</property>
                        <signal name="clicked" handler="on_button_properties_open_files_clicked" swapped="no"/>
                      </object>
                      <packing>
                        <property name="left_attach">0</property>
                        <property name="top_attach">2</property>
=======
                        <property name="can-focus">True</property>
                      </object>
                      <packing>
                        <property name="left-attach">1</property>
                        <property name="top-attach">6</property>
>>>>>>> 96643e73
                      </packing>
                    </child>
                    <child>
                      <placeholder/>
                    </child>
                  </object>
                  <packing>
                    <property name="expand">False</property>
                    <property name="fill">True</property>
                    <property name="position">1</property>
                  </packing>
                </child>
              </object>
              <packing>
                <property name="expand">False</property>
                <property name="fill">True</property>
                <property name="position">0</property>
              </packing>
            </child>
            <child>
              <object class="GtkLabel" id="label_game_description">
                <property name="visible">True</property>
                <property name="can_focus">False</property>
                <property name="wrap">True</property>
                <property name="selectable">True</property>
              </object>
              <packing>
                <property name="expand">False</property>
                <property name="fill">True</property>
                <property name="position">1</property>
              </packing>
            </child>
            <child>
              <object class="GtkButtonBox">
                <property name="visible">True</property>
                <property name="can_focus">False</property>
                <property name="margin_bottom">18</property>
                <property name="spacing">12</property>
                <property name="layout_style">end</property>
                <child>
                  <object class="GtkButton" id="button_properties_cancel">
                    <property name="label" translatable="yes">Cancel</property>
                    <property name="visible">True</property>
                    <property name="can_focus">True</property>
                    <property name="receives_default">True</property>
                    <signal name="clicked" handler="on_button_properties_cancel_clicked" swapped="no"/>
                  </object>
                  <packing>
                    <property name="expand">True</property>
                    <property name="fill">True</property>
                    <property name="position">0</property>
                  </packing>
                </child>
                <child>
                  <object class="GtkButton" id="button_properties_ok">
                    <property name="label" translatable="yes">OK</property>
                    <property name="visible">True</property>
                    <property name="can_focus">True</property>
                    <property name="receives_default">True</property>
                    <signal name="clicked" handler="on_button_properties_ok_clicked" swapped="no"/>
                  </object>
                  <packing>
                    <property name="expand">True</property>
                    <property name="fill">True</property>
                    <property name="position">1</property>
                  </packing>
                </child>
              </object>
              <packing>
                <property name="expand">False</property>
                <property name="fill">True</property>
                <property name="position">2</property>
              </packing>
            </child>
          </object>
          <packing>
            <property name="expand">False</property>
            <property name="fill">True</property>
            <property name="position">2</property>
          </packing>
        </child>
      </object>
    </child>
  </template>
</interface><|MERGE_RESOLUTION|>--- conflicted
+++ resolved
@@ -47,22 +47,6 @@
                 <property name="spacing">6</property>
                 <property name="homogeneous">True</property>
                 <child>
-<<<<<<< HEAD
-=======
-                  <object class="GtkImage" id="image">
-                    <property name="visible">True</property>
-                    <property name="can-focus">False</property>
-                    <property name="stock">gtk-missing-image</property>
-                  </object>
-                  <packing>
-                    <property name="expand">False</property>
-                    <property name="fill">True</property>
-                    <property name="position">0</property>
-                  </packing>
-                </child>
-                <child>
-                  <!-- n-columns=2 n-rows=7 -->
->>>>>>> 96643e73
                   <object class="GtkGrid">
                     <property name="visible">True</property>
                     <property name="can_focus">False</property>
@@ -99,10 +83,8 @@
                       </packing>
                     </child>
                     <child>
-                      <object class="GtkButton" id="button_properties_regedit">
-                        <property name="label" translatable="yes">Regedit</property>
-                        <property name="visible">True</property>
-<<<<<<< HEAD
+                      <object class="GtkSwitch" id="switch_properties_show_fps">
+                        <property name="visible">True</property>
                         <property name="can_focus">True</property>
                         <property name="halign">start</property>
                         <property name="valign">center</property>
@@ -110,59 +92,53 @@
                       <packing>
                         <property name="left_attach">1</property>
                         <property name="top_attach">3</property>
-=======
+                      </packing>
+                    </child>
+                    <child>
+                      <object class="GtkLabel">
+                        <property name="visible">True</property>
+                        <property name="can-focus">False</property>
+                        <property name="halign">end</property>
+                        <property name="label" translatable="yes">Hide game:</property>
+                        <property name="justify">fill</property>
+                      </object>
+                      <packing>
+                        <property name="left-attach">0</property>
+                        <property name="top-attach">4</property>
+                      </packing>
+                    </child>
+                    <child>
+                      <object class="GtkSwitch" id="switch_properties_hide_game">
+                        <property name="visible">True</property>
                         <property name="can-focus">True</property>
-                        <property name="receives-default">True</property>
-                        <signal name="clicked" handler="on_button_properties_regedit_clicked" swapped="no"/>
-                      </object>
-                      <packing>
-                        <property name="left-attach">0</property>
-                        <property name="top-attach">1</property>
->>>>>>> 96643e73
-                      </packing>
-                    </child>
-                    <child>
-                      <object class="GtkButton" id="button_properties_winecfg">
-                        <property name="label" translatable="yes">Winecfg</property>
-                        <property name="visible">True</property>
-<<<<<<< HEAD
-                        <property name="can_focus">True</property>
                         <property name="halign">start</property>
+                        <property name="valign">center</property>
+                      </object>
+                      <packing>
+                        <property name="left-attach">1</property>
+                        <property name="top-attach">4</property>
+                      </packing>
+                    </child>
+                    <child>
+                      <object class="GtkEntry" id="entry_properties_command">
+                        <property name="visible">True</property>
+                        <property name="can_focus">True</property>
+                        <property name="halign">start</property>
+                      </object>
+                      <packing>
+                        <property name="left_attach">1</property>
+                        <property name="top_attach">6</property>
+                      </packing>
+                    </child>
+                    <child>
+                      <object class="GtkEntry" id="entry_properties_variable">
+                        <property name="visible">True</property>
+                        <property name="can_focus">True</property>
+                        <property name="halign">start</property>
                       </object>
                       <packing>
                         <property name="left_attach">1</property>
                         <property name="top_attach">5</property>
-=======
-                        <property name="can-focus">True</property>
-                        <property name="receives-default">True</property>
-                        <signal name="clicked" handler="on_button_properties_winecfg_clicked" swapped="no"/>
-                      </object>
-                      <packing>
-                        <property name="left-attach">1</property>
-                        <property name="top-attach">1</property>
->>>>>>> 96643e73
-                      </packing>
-                    </child>
-                    <child>
-                      <object class="GtkButton" id="button_properties_open_files">
-                        <property name="label" translatable="yes">Open files</property>
-                        <property name="visible">True</property>
-<<<<<<< HEAD
-                        <property name="can_focus">True</property>
-                        <property name="halign">start</property>
-                      </object>
-                      <packing>
-                        <property name="left_attach">1</property>
-                        <property name="top_attach">4</property>
-=======
-                        <property name="can-focus">True</property>
-                        <property name="receives-default">True</property>
-                        <signal name="clicked" handler="on_button_properties_open_files_clicked" swapped="no"/>
-                      </object>
-                      <packing>
-                        <property name="left-attach">0</property>
-                        <property name="top-attach">2</property>
->>>>>>> 96643e73
                       </packing>
                     </child>
                     <child>
@@ -179,69 +155,35 @@
                       </packing>
                     </child>
                     <child>
-                      <object class="GtkSwitch" id="switch_properties_show_fps">
-                        <property name="visible">True</property>
-                        <property name="can-focus">True</property>
-                        <property name="halign">center</property>
-                        <property name="valign">center</property>
-                      </object>
-                      <packing>
-                        <property name="left-attach">1</property>
-                        <property name="top-attach">3</property>
-                      </packing>
-                    </child>
-                    <child>
                       <object class="GtkLabel">
                         <property name="visible">True</property>
-<<<<<<< HEAD
                         <property name="can_focus">False</property>
                         <property name="halign">end</property>
                         <property name="label" translatable="yes">Variables flag:</property>
                         <property name="justify">fill</property>
-=======
-                        <property name="can-focus">False</property>
-                        <property name="label" translatable="yes">Hide game:</property>
->>>>>>> 96643e73
-                      </object>
-                      <packing>
-                        <property name="left_attach">0</property>
-                        <property name="top_attach">4</property>
-                      </packing>
-                    </child>
-                    <child>
-                      <object class="GtkSwitch" id="switch_properties_hide_game">
-                        <property name="visible">True</property>
-                        <property name="can-focus">True</property>
-                        <property name="halign">center</property>
-                        <property name="valign">center</property>
-                      </object>
-                      <packing>
-                        <property name="left-attach">1</property>
-                        <property name="top-attach">4</property>
+                      </object>
+                      <packing>
+                        <property name="left_attach">0</property>
+                        <property name="top_attach">5</property>
                       </packing>
                     </child>
                     <child>
                       <object class="GtkLabel">
                         <property name="visible">True</property>
-<<<<<<< HEAD
                         <property name="can_focus">False</property>
                         <property name="halign">end</property>
                         <property name="label" translatable="yes">Commands flag:</property>
                         <property name="justify">fill</property>
-=======
-                        <property name="can-focus">False</property>
-                        <property name="label" translatable="yes">Variables flag</property>
->>>>>>> 96643e73
-                      </object>
-                      <packing>
-                        <property name="left_attach">0</property>
-                        <property name="top_attach">5</property>
-                      </packing>
-                    </child>
-                    <child>
-                      <object class="GtkEntry" id="entry_properties_variable">
-                        <property name="visible">True</property>
-<<<<<<< HEAD
+                      </object>
+                      <packing>
+                        <property name="left_attach">0</property>
+                        <property name="top_attach">6</property>
+                      </packing>
+                    </child>
+                    <child>
+                      <object class="GtkButton" id="button_properties_winecfg">
+                        <property name="label" translatable="yes">Winecfg</property>
+                        <property name="visible">True</property>
                         <property name="can_focus">True</property>
                         <property name="receives_default">True</property>
                         <signal name="clicked" handler="on_button_properties_winecfg_clicked" swapped="no"/>
@@ -249,19 +191,12 @@
                       <packing>
                         <property name="left_attach">1</property>
                         <property name="top_attach">1</property>
-=======
-                        <property name="can-focus">True</property>
-                      </object>
-                      <packing>
-                        <property name="left-attach">1</property>
-                        <property name="top-attach">5</property>
->>>>>>> 96643e73
-                      </packing>
-                    </child>
-                    <child>
-                      <object class="GtkLabel">
-                        <property name="visible">True</property>
-<<<<<<< HEAD
+                      </packing>
+                    </child>
+                    <child>
+                      <object class="GtkButton" id="button_properties_regedit">
+                        <property name="label" translatable="yes">Regedit</property>
+                        <property name="visible">True</property>
                         <property name="can_focus">True</property>
                         <property name="receives_default">True</property>
                         <signal name="clicked" handler="on_button_properties_regedit_clicked" swapped="no"/>
@@ -269,20 +204,12 @@
                       <packing>
                         <property name="left_attach">0</property>
                         <property name="top_attach">1</property>
-=======
-                        <property name="can-focus">False</property>
-                        <property name="label" translatable="yes">Commands flag</property>
-                      </object>
-                      <packing>
-                        <property name="left-attach">0</property>
-                        <property name="top-attach">6</property>
->>>>>>> 96643e73
-                      </packing>
-                    </child>
-                    <child>
-                      <object class="GtkEntry" id="entry_properties_command">
-                        <property name="visible">True</property>
-<<<<<<< HEAD
+                      </packing>
+                    </child>
+                    <child>
+                      <object class="GtkButton" id="button_properties_open_files">
+                        <property name="label" translatable="yes">Open Files</property>
+                        <property name="visible">True</property>
                         <property name="can_focus">True</property>
                         <property name="receives_default">True</property>
                         <signal name="clicked" handler="on_button_properties_open_files_clicked" swapped="no"/>
@@ -290,13 +217,6 @@
                       <packing>
                         <property name="left_attach">0</property>
                         <property name="top_attach">2</property>
-=======
-                        <property name="can-focus">True</property>
-                      </object>
-                      <packing>
-                        <property name="left-attach">1</property>
-                        <property name="top-attach">6</property>
->>>>>>> 96643e73
                       </packing>
                     </child>
                     <child>
